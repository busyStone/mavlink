/** @file
 *	@brief MAVLink comm protocol.
 *	@see http://qgroundcontrol.org/mavlink/
<<<<<<< HEAD
 *	 Generated on Tuesday, July 26 2011, 06:23 UTC
=======
 *	 Generated on Wednesday, July 20 2011, 14:50 UTC
>>>>>>> 75684630
 */
#ifndef PIXHAWK_H
#define PIXHAWK_H

#ifdef __cplusplus
extern "C" {
#endif


#include "../protocol.h"

#define MAVLINK_ENABLED_PIXHAWK


#include "../common/common.h"
// MAVLINK VERSION

#ifndef MAVLINK_VERSION
#define MAVLINK_VERSION 0
#endif

#if (MAVLINK_VERSION == 0)
#undef MAVLINK_VERSION
#define MAVLINK_VERSION 0
#endif

// ENUM DEFINITIONS

/** @brief  Content Types for data transmission handshake */
enum DATA_TYPES
{
	DATA_TYPE_JPEG_IMAGE=1,
	DATA_TYPE_RAW_IMAGE=2,
	DATA_TYPE_KINECT=3,
	DATA_TYPES_ENUM_END
};


// MESSAGE DEFINITIONS

#include "./mavlink_msg_attitude_control.h"
#include "./mavlink_msg_set_cam_shutter.h"
#include "./mavlink_msg_image_triggered.h"
#include "./mavlink_msg_image_trigger_control.h"
#include "./mavlink_msg_image_available.h"
#include "./mavlink_msg_vision_position_estimate.h"
#include "./mavlink_msg_vicon_position_estimate.h"
#include "./mavlink_msg_vision_speed_estimate.h"
#include "./mavlink_msg_position_control_setpoint_set.h"
#include "./mavlink_msg_position_control_offset_set.h"
#include "./mavlink_msg_position_control_setpoint.h"
#include "./mavlink_msg_marker.h"
#include "./mavlink_msg_raw_aux.h"
#include "./mavlink_msg_aux_status.h"
#include "./mavlink_msg_watchdog_heartbeat.h"
#include "./mavlink_msg_watchdog_process_info.h"
#include "./mavlink_msg_watchdog_process_status.h"
#include "./mavlink_msg_watchdog_command.h"
#include "./mavlink_msg_pattern_detected.h"
#include "./mavlink_msg_point_of_interest.h"
#include "./mavlink_msg_point_of_interest_connection.h"
#include "./mavlink_msg_data_transmission_handshake.h"
#include "./mavlink_msg_encapsulated_data.h"
#include "./mavlink_msg_brief_feature.h"


// MESSAGE LENGTHS

#undef MAVLINK_MESSAGE_LENGTHS
#define MAVLINK_MESSAGE_LENGTHS { 3, 4, 8, 14, 8, 28, 3, 32, 0, 2, 3, 2, 2, 0, 0, 0, 0, 0, 0, 0, 19, 2, 23, 21, 0, 37, 26, 101, 26, 16, 32, 32, 37, 32, 11, 17, 17, 16, 18, 36, 4, 4, 2, 2, 4, 2, 2, 3, 14, 12, 18, 16, 8, 27, 25, 0, 0, 0, 0, 0, 5, 5, 26, 16, 36, 5, 6, 0, 0, 21, 0, 0, 0, 18, 20, 20, 8, 0, 0, 0, 0, 0, 0, 0, 0, 21, 0, 0, 0, 0, 0, 0, 0, 0, 0, 0, 0, 0, 0, 0, 11, 52, 1, 92, 0, 0, 0, 0, 0, 0, 0, 32, 32, 20, 0, 0, 0, 0, 0, 0, 20, 18, 0, 0, 0, 0, 0, 0, 0, 0, 26, 0, 0, 0, 0, 0, 0, 0, 0, 0, 0, 16, 12, 0, 0, 0, 0, 0, 0, 0, 4, 255, 12, 6, 18, 0, 0, 0, 0, 0, 106, 42, 54, 0, 0, 0, 0, 0, 0, 0, 8, 255, 53, 0, 0, 0, 0, 0, 0, 0, 0, 0, 0, 0, 0, 0, 0, 0, 0, 0, 0, 0, 0, 0, 0, 0, 0, 0, 0, 0, 0, 0, 0, 0, 0, 0, 0, 0, 0, 0, 0, 0, 0, 0, 0, 0, 0, 0, 0, 0, 0, 0, 0, 0, 0, 0, 0, 0, 0, 0, 0, 0, 0, 0, 0, 0, 0, 0, 0, 0, 0, 0, 0, 0, 0, 0, 0, 0, 0, 0, 0, 30, 14, 14, 51 }

#ifdef __cplusplus
}
#endif
#endif<|MERGE_RESOLUTION|>--- conflicted
+++ resolved
@@ -1,11 +1,7 @@
 /** @file
  *	@brief MAVLink comm protocol.
  *	@see http://qgroundcontrol.org/mavlink/
-<<<<<<< HEAD
- *	 Generated on Tuesday, July 26 2011, 06:23 UTC
-=======
- *	 Generated on Wednesday, July 20 2011, 14:50 UTC
->>>>>>> 75684630
+ *	 Generated on Wednesday, July 27 2011, 14:17 UTC
  */
 #ifndef PIXHAWK_H
 #define PIXHAWK_H
