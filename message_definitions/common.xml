<?xml version="1.0"?>
<mavlink>
<messages>
   <message name="HEARTBEAT" id="0">
     <description>The heartbeat message shows that a system is present and responding. The type of the MAV and Autopilot hardware allow the receiving system to treat further messages from this system appropriate (e.g. by laying out the user interface based on the autopilot).</description>
     <field name="type" type="uint8_t">Type of the MAV (quadrotor, helicopter, etc., up to 15 types, defined in MAV_TYPE ENUM)</field>
     <field name="autopilot" type="uint8_t">Type of the Autopilot: 0: Generic, 1: PIXHAWK, 2: SLUGS, 3: Ardupilot (up to 15 types), defined in MAV_AUTOPILOT_TYPE ENUM</field>
   </message>
 
   <message name="BOOT" id="1">
    <description>The boot message indicates that a system is starting. The onboard software version allows to keep track of onboard soft/firmware revisions.</description>
     <field name="version" type="uint32_t">The onboard software version</field>
   </message>

   <message name="SYSTEM_TIME" id="2">
     <description>The system time is the time of the master clock, typically the computer clock of the main onboard computer.</description>
     <field name="time_usec" type="uint64_t">Timestamp of the master clock in microseconds since UNIX epoch.</field>
   </message>

   <message name="PING" id="3">
     <description>A ping message either requesting or responding to a ping. This allows to measure the system latencies, including serial port, radio modem and UDP connections.</description>
     <field name="seq" type="uint32_t">PING sequence</field>
     <field name="target_system" type="uint8_t">0: request ping from all receiving systems, if greater than 0: message is a ping response and number is the system id of the requesting system</field>
     <field name="target_component" type="uint8_t">0: request ping from all receiving components, if greater than 0: message is a ping response and number is the system id of the requesting system</field>
     <field name="time" type="uint64_t">Unix timestamp in microseconds</field>
   </message>

   <message name="ACTION" id="10">
    <description>An action message allows to execute a certain onboard action. These include liftoff, land, storing parameters too EEPROM, shutddown, etc. The action ids are defined in ENUM MAV_ACTION in mavlink/include/mavlink_types.h</description>
     <field name="target" type="uint8_t">The system executing the action</field>
     <field name="target_component" type="uint8_t">The component executing the action</field>
     <field name="action" type="uint8_t">The action id</field>
   </message>

   <message name="ACTION_ACK" id="62">
    <description>This message acknowledges an action. IMPORTANT: The acknowledgement can be also negative, e.g. the MAV rejects a reset message because it is in-flight. The action ids are defined in ENUM MAV_ACTION in mavlink/include/mavlink_types.h</description>
     <field name="action" type="uint8_t">The action id</field>
     <field name="result" type="uint8_t">0: Action DENIED, 1: Action executed</field>
   </message>

   <message name="SET_MODE" id="11">
   <description>Set the system mode, as defined by enum MAV_MODE in mavlink/include/mavlink_types.h. There is no target component id as the mode is by definition for the overall aircraft, not only for one component.</description>
     <field name="target" type="uint8_t">The system setting the mode</field>
     <field name="mode" type="uint8_t">The new mode</field>
   </message>

   <message name="SET_NAV_MODE" id="12">
   <description>Set the system navigation mode, as defined by enum MAV_NAV_MODE in mavlink/include/mavlink_types.h. The navigation mode applies to the whole aircraft and thus all components.</description>
     <field name="target" type="uint8_t">The system setting the mode</field>
     <field name="nav_mode" type="uint8_t">The new navigation mode</field>
   </message>
   
   <message name="PARAM_REQUEST_READ" id="20">
     <description>Request to read the onboard parameter with the param_id string id. Onboard parameters are stored as key[const char*] -> value[float]. This allows to send a parameter to any other component (such as the GCS) without the need of previous knowledge of possible parameter names. Thus the same GCS can store different parameters for different autopilots. See also http://qgroundcontrol.org/parameter_interface for a full documentation of QGroundControl and IMU code.</description>
     <field name="target_system" type="uint8_t">System ID</field>
     <field name="target_component" type="uint8_t">Component ID</field>
     <field name="param_id" type="array[15]">Onboard parameter id</field>
     <field name="param_index" type="uint16_t">Parameter index</field>
   </message>

   <message name="PARAM_REQUEST_LIST" id="21">
     <description>Request all parameters of this component. After his request, all parameters are emitted.</description>
     <field name="target_system" type="uint8_t">System ID</field>
     <field name="target_component" type="uint8_t">Component ID</field>
   </message>

   <message name="PARAM_VALUE" id="22">
     <description>Emit the value of a onboard parameter. The inclusion of param_count and param_index in the message allows the recipient to keep track of received parameters and allows him to re-request missing parameters after a loss or timeout.</description>
     <field name="param_id" type="array[15]">Onboard parameter id</field>
     <field name="param_value" type="float">Onboard parameter value</field>
     <field name="param_count" type="uint16_t">Total number of onboard parameters</field>
     <field name="param_index" type="uint16_t">Index of this onboard parameter</field>
   </message>

   <message name="PARAM_SET" id="23">
     <description>Set a parameter value TEMPORARILY to RAM. It will be reset to default on system reboot. Send the ACTION MAV_ACTION_STORAGE_WRITE to PERMANENTLY write the RAM contents to EEPROM. IMPORTANT: The receiving component should acknowledge the new parameter value by sending a param_value message to all communication partners. This will also ensure that multiple GCS all have an up-to-date list of all parameters. If the sending GCS did not receive a PARAM_VALUE message within its timeout time, it should re-send the PARAM_SET message.</description>
     <field name="target_system" type="uint8_t">System ID</field>
     <field name="target_component" type="uint8_t">Component ID</field>
     <field name="param_id" type="array[15]">Onboard parameter id</field>
     <field name="param_value" type="float">Onboard parameter value</field>
   </message>

   <message name="RAW_IMU" id="28">
     <description>The RAW IMU readings for the usual 9DOF sensor setup. This message should always contain the true raw values without any scaling to allow data capture and system debugging.</description>
     <field name="usec"  type="uint64_t">Timestamp (microseconds since UNIX epoch)</field>
     <field name="xacc"  type="int16_t">X acceleration (mg raw)</field>
     <field name="yacc"  type="int16_t">Y acceleration (mg raw)</field>
     <field name="zacc"  type="int16_t">Z acceleration (mg raw)</field>
<<<<<<< HEAD
     <field name="xgyro" type="int16_t">Angular speed around X axis (adc units)</field>
     <field name="ygyro" type="int16_t">Angular speed around Y axis (adc units)</field>
     <field name="zgyro" type="int16_t">Angular speed around Z axis (adc units)</field>
=======
     <field name="xgyro" type="int16_t">Angular speed around X axis (millirad /sec)</field>
     <field name="ygyro" type="int16_t">Angular speed around Y axis (millirad /sec)</field>
     <field name="zgyro" type="int16_t">Angular speed around Z axis (millirad /sec)</field>
>>>>>>> 134bad6d
     <field name="xmag"  type="int16_t">X Magnetic field (milli tesla)</field>
     <field name="ymag"  type="int16_t">Y Magnetic field (milli tesla)</field>
     <field name="zmag"  type="int16_t">Z Magnetic field (milli tesla)</field>
   </message>

  <message name="RAW_PRESSURE" id="29">
     <description>The RAW pressure readings for the typical setup of one absolute pressure and one differential pressure sensor. The sensor values should be the raw, unscaled ADC values.</description>
     <field name="usec"  type="uint64_t">Timestamp (microseconds since UNIX epoch)</field>
     <field name="press_abs"  type="int16_t">Absolute pressure (hectopascal)</field>
     <field name="press_diff1"  type="int16_t">Differential pressure 1 (hectopascal)</field>
     <field name="press_diff2"  type="int16_t">Differential pressure 2 (hectopascal)</field>
     <field name="temperature"  type="int16_t">Raw Temperature measurement </field>
   </message>

   <message name="ATTITUDE" id="30">
    <description>The attitude in the aeronautical frame (right-handed, Z-down, X-front, Y-right).</description>
     <field name="usec"  type="uint64_t">Timestamp (microseconds)</field>
     <field name="roll"  type="float">Roll angle (rad)</field>
     <field name="pitch" type="float">Pitch angle (rad)</field>
     <field name="yaw"   type="float">Yaw angle (rad)</field>
     <field name="rollspeed"  type="float">Roll angular speed (rad/s)</field>
     <field name="pitchspeed" type="float">Pitch angular speed (rad/s)</field>
     <field name="yawspeed"   type="float">Yaw angular speed (rad/s)</field>
   </message>

   <message name="LOCAL_POSITION" id="31">
     <description>The filtered local position (e.g. fused computer vision and accelerometers).</description>
     <field name="usec" type="uint64_t">Timestamp (microseconds since unix epoch)</field>
     <field name="x"   type="float">X Position</field>
     <field name="y"   type="float">Y Position</field>
     <field name="z"   type="float">Z Position</field>
     <field name="vx"  type="float">X Speed</field>
     <field name="vy"  type="float">Y Speed</field>
     <field name="vz"  type="float">Z Speed</field>
   </message>

   <message name="GPS_RAW" id="32">
     <description>The global position, as returned by the Global Positioning System (GPS). This is
NOT the global position estimate of the sytem, but rather a RAW sensor value. See message GLOBAL_POSITION for the global position estimate.</description>
     <field name="usec" type="uint64_t">Timestamp (microseconds since unix epoch)</field>
     <field name="fix_type" type="uint8_t">0-1: no fix, 2: 2D fix, 3: 3D fix</field>
     <field name="lat"   type="float">X Position</field>
     <field name="lon"   type="float">Y Position</field>
     <field name="alt"   type="float">Z Position in meters</field>
     <field name="eph"  type="float">Uncertainty in meters of latitude</field>
     <field name="epv"  type="float">Uncertainty in meters of longitude</field>
     <field name="v"  type="float">Overall speed</field>
     <field name="hdg"  type="float">Heading, in FIXME</field>
   </message>

   <message name="GPS_STATUS" id="27">
     <description>The global position, as returned by the Global Positioning System (GPS). This is
NOT the global position estimate of the sytem, but rather a RAW sensor value. See message GLOBAL_POSITION for the global position estimate. This message can contain information for up to 20 satellites.</description>
     <field name="satellites_visible"   type="uint8_t">Number of satellites visible</field>
     <field name="satellite_prn"   type="array[20]">Global satellite ID</field>
     <field name="satellite_used"   type="array[20]">0: Satellite not used, 1: used for localization</field>
     <field name="satellite_elevation"   type="array[20]">Elevation (0: right on top of receiver, 90: on the horizon) of satellite</field>
     <field name="satellite_azimuth"  type="array[20]">Direction of satellite, 0: 0 deg, 255: 360 deg.</field>
     <field name="satellite_snr"  type="array[20]">Signal to noise ratio of satellite</field>
   </message>

   <message name="GLOBAL_POSITION" id="33">
     <description>The filtered global position (e.g. fused GPS and accelerometers).</description>
     <field name="usec" type="uint64_t">Timestamp (microseconds since unix epoch)</field>
     <field name="lat"   type="float">X Position</field>
     <field name="lon"   type="float">Y Position</field>
     <field name="alt"   type="float">Z Position</field>
     <field name="vx"  type="float">X Speed</field>
     <field name="vy"  type="float">Y Speed</field>
     <field name="vz"  type="float">Z Speed</field>
   </message>

   <message name="SYS_STATUS" id="34">
     <description>The general system state. If the system is following the MAVLink standard, the system state is mainly defined by three orthogonal states/modes: The system mode, which is either LOCKED (motors shut down and locked), MANUAL (system under RC control), GUIDED (system with autonomous position control, position setpoint controlled manually) or AUTO (system guided by path/waypoint planner). The NAV_MODE defined the current flight state: LIFTOFF (often an open-loop maneuver), LANDING, WAYPOINTS or VECTOR. This represents the internal navigation state machine. The system status shows wether the system is currently active or not and if an emergency occured. During the CRITICAL and EMERGENCY states the MAV is still considered to be active, but should start emergency procedures autonomously. After a failure occured it should first move from active to critical to allow manual intervention and then move to emergency after a certain timeout.</description>
     <field name="mode" type="uint8_t">System mode, see MAV_MODE ENUM in mavlink/include/mavlink_types.h</field>
     <field name="nav_mode" type="uint8_t">Navigation mode, see MAV_NAV_MODE ENUM</field>
     <field name="status" type="uint8_t">System status flag, see MAV_STATUS ENUM</field>
     <field name="load" type="uint16_t">Maximum usage in percent of the mainloop time, (0%: 0, 100%: 1000) should be always below 1000</field>
     <field name="vbat" type="uint16_t">Battery voltage, in millivolts (1 = 1 millivolt)</field>
     <field name="motor_block" type="uint8_t">Motor block status flag, 0: Motors can be switched on (and could be either off or on), 1: Mechanical motor block switch is on, motors cannot be switched on (and are definitely off)</field>
     <field name="packet_drop" type="uint16_t">Dropped packets (packets that were corrupted on reception on the MAV)</field>
   </message>

   <message name="RC_CHANNELS_RAW" id="35">
     <description>The RAW values of the RC channels received. The standard PPM modulation is as follows: 1000 microseconds: 0%, 2000 microseconds: 100%. Individual receivers/transmitters might violate this specification.</description>
     <field name="chan1_raw" type="uint16_t">RC channel 1 value, in microseconds</field>
     <field name="chan2_raw" type="uint16_t">RC channel 2 value, in microseconds</field>
     <field name="chan3_raw" type="uint16_t">RC channel 3 value, in microseconds</field>
     <field name="chan4_raw" type="uint16_t">RC channel 4 value, in microseconds</field>
     <field name="chan5_raw" type="uint16_t">RC channel 5 value, in microseconds</field>
     <field name="chan6_raw" type="uint16_t">RC channel 6 value, in microseconds</field>
     <field name="chan7_raw" type="uint16_t">RC channel 7 value, in microseconds</field>
     <field name="chan8_raw" type="uint16_t">RC channel 8 value, in microseconds</field>
     <field name="rssi" type="uint8_t">Receive signal strength indicator, 0: 0%, 255: 100%</field>
   </message>

   <message name="RC_CHANNELS_SCALED" id="36">
     <description>The scaled values of the RC channels received. (-100%) -10000, (0%) 0, (100%) 10000</description>
     <field name="chan1_scaled" type="int16_t">RC channel 1 value scaled, (-100%) -10000, (0%) 0, (100%) 10000</field>
     <field name="chan2_scaled" type="int16_t">RC channel 2 value scaled, (-100%) -10000, (0%) 0, (100%) 10000</field>
     <field name="chan3_scaled" type="int16_t">RC channel 3 value scaled, (-100%) -10000, (0%) 0, (100%) 10000</field>
     <field name="chan4_scaled" type="int16_t">RC channel 4 value scaled, (-100%) -10000, (0%) 0, (100%) 10000</field>
     <field name="chan5_scaled" type="int16_t">RC channel 5 value scaled, (-100%) -10000, (0%) 0, (100%) 10000</field>
     <field name="chan6_scaled" type="int16_t">RC channel 6 value scaled, (-100%) -10000, (0%) 0, (100%) 10000</field>
     <field name="chan7_scaled" type="int16_t">RC channel 7 value scaled, (-100%) -10000, (0%) 0, (100%) 10000</field>
     <field name="chan8_scaled" type="int16_t">RC channel 8 value scaled, (-100%) -10000, (0%) 0, (100%) 10000</field>
     <field name="rssi" type="uint8_t">Receive signal strength indicator, 0: 0%, 255: 100%</field>
   </message>

   <message name="WAYPOINT" id="39">
     <description>Message encoding a waypoint. This message is emitted to announce
     the presence of a waypoint. It cannot be used to set a waypoint, use WAYPOINT_SET for this purpose. The waypoint can be either in x, y, z meters (type: LOCAL) or x:lat, y:lon. The global and body frame are related as: positive Z-down, positive X(front looking north, positive Y(body:right) looking east. Therefore y encodes in global mode the latitude, whereas x encodes the longitude and z the GPS altitude (WGS84).</description>
     <field name="target_system" type="uint8_t">System ID</field>
     <field name="target_component" type="uint8_t">Component ID</field>
     <field name="seq" type="uint16_t">Sequence</field>
     <field name="frame" type="uint8_t">The coordinate system of the waypoint. see MAV_FRAME in mavlink_types.h</field>
     <field name="action" type="uint8_t">The scheduled action for the waypoint. see MAV_ACTION in mavlink_types.h</field>
     <field name="orbit" type="float">Orbit to circle around the waypoint, in meters. Set to 0 to fly straight through the waypoint</field>
     <field name="orbit_direction" type="uint8_t">Direction of the orbit circling: 0: clockwise, 1: counter-clockwise</field>
     <field name="param1" type="float">For waypoints of type 0 and 1: Radius in which the waypoint is accepted as reached, in meters</field>
     <field name="param2" type="float">For waypoints of type 0 and 1: Time that the MAV should stay inside the orbit before advancing, in milliseconds</field>
     <field name="current" type="uint8_t">false:0, true:1</field>
     <field name="x" type="float">local: x position, global: longitude</field>
     <field name="y" type="float">y position: global: latitude</field>
     <field name="z" type="float">z position: global: altitude</field>
     <field name="yaw" type="float">yaw orientation in radians, 0 = NORTH</field>
     <field name="autocontinue" type="uint8_t">autocontinue to next wp</field>
   </message>

   <message name="WAYPOINT_REQUEST" id="40">
     <description>Request the information of the waypoint with the sequence number seq. The response of the system to this message should be a WAYPOINT message.</description>
     <field name="target_system" type="uint8_t">System ID</field>
     <field name="target_component" type="uint8_t">Component ID</field>
     <field name="seq" type="uint16_t">Sequence</field>
   </message>

  <message name="WAYPOINT_SET_CURRENT" id="41">
     <description>Set the waypoint with sequence number seq as current waypoint. This means that the MAV will continue to this waypoint on the shortest path (not following the waypoints in-between).</description>
     <field name="target_system" type="uint8_t">System ID</field>
     <field name="target_component" type="uint8_t">Component ID</field>
     <field name="seq" type="uint16_t">Sequence</field>
   </message>

  <message name="WAYPOINT_CURRENT" id="42">
     <description>Message that announces the sequence number of the current active waypoint. The MAV will fly towards this waypoint.</description>
     <field name="seq" type="uint16_t">Sequence</field>
   </message>

  <message name="WAYPOINT_REQUEST_LIST" id="43">
     <description>Request the overall list of waypoints from the system/component.</description>
     <field name="target_system" type="uint8_t">System ID</field>
     <field name="target_component" type="uint8_t">Component ID</field>
   </message>

   <message name="WAYPOINT_COUNT" id="44">
     <description>This message is emitted as response to WAYPOINT_REQUEST_LIST by the MAV. The GCS can then request the individual waypoints based on the knowledge of the total number of waypoints.</description>
     <field name="target_system" type="uint8_t">System ID</field>
     <field name="target_component" type="uint8_t">Component ID</field>
     <field name="count" type="uint16_t">Number of Waypoints in the Sequence</field>
   </message>

  <message name="WAYPOINT_CLEAR_ALL" id="45">
     <description>Delete all waypoints at once.</description>
     <field name="target_system" type="uint8_t">System ID</field>
     <field name="target_component" type="uint8_t">Component ID</field>
   </message>

   <message name="WAYPOINT_REACHED" id="46">
     <description>A certain waypoint has been reached. The system will either hold this position (or circle on the orbit) or (if the autocontinue on the WP was set) continue to the next waypoint.</description>
     <field name="seq" type="uint16_t">Sequence</field>
   </message>

   <message name="WAYPOINT_ACK" id="47">
     <description>Ack message during waypoint handling. The type field states if this message is a positive ack (type=0) or if an error happened (type=non-zero).</description>
     <field name="target_system" type="uint8_t">System ID</field>
     <field name="target_component" type="uint8_t">Component ID</field>
     <field name="type" type="uint8_t">0: OK, 1: Error</field>
   </message>

   <message name="WAYPOINT_SET_GLOBAL_REFERENCE" id="48">
     <description>As local waypoints exist, the global waypoint reference allows to transform between the local coordinate frame and the global (GPS) coordinate frame. This can be necessary when e.g. in- and outdoor settings are connected and the MAV should move from in- to outdoor.</description>
     <field name="target_system" type="uint8_t">System ID</field>
     <field name="target_component" type="uint8_t">Component ID</field>
     <field name="global_x" type="float">global x position</field>
     <field name="global_y" type="float">global y position</field>
     <field name="global_z" type="float">global z position</field>
     <field name="global_yaw" type="float">global yaw orientation in radians, 0 = NORTH</field>
     <field name="local_x" type="float">local x position that matches the global x position</field>
     <field name="local_y" type="float">local y position that matches the global y position</field>
     <field name="local_z" type="float">local z position that matches the global z position</field>
     <field name="local_yaw" type="float">local yaw that matches the global yaw orientation</field>
   </message>

<!--
   <message name="SAFETY_SET_ALLOWED_AREA" id="49">
     Set a safety zone, which is defined by two corners of a cube. This message can be used to tell the MAV which setpoints/waypoints to accept and which to reject. Safety areas are often enforced by national or competition regulations.
     <field name="target_system" type="uint8_t">System ID</field>
     <field name="target_component" type="uint8_t">Component ID</field>
     <field name="type" type="uint8_t">0: global (GPS), 1: local</field>
     <field name="x1" type="float">x position 1</field>
     <field name="y1" type="float">y position 1</field>
     <field name="z1" type="float">z position 1</field>
     <field name="x2" type="float">x position 2</field>
     <field name="y2" type="float">y position 2</field>
     <field name="z2" type="float">z position 2</field>
   </message>-->

   <message name="LOCAL_POSITION_SETPOINT_SET" id="50">
     <description>Set the setpoint for a local position controller. This is the position in local coordinates the MAV should fly to. This message is sent by the path/waypoint planner to the onboard position controller. As some MAVs have a degree of freedom in yaw (e.g. all helicopters/quadrotors), the desired yaw angle is part of the message.</description>
     <field name="target_system" type="uint8_t">System ID</field>
     <field name="target_component" type="uint8_t">Component ID</field>
     <field name="x" type="float">x position 1</field>
     <field name="y" type="float">y position 1</field>
     <field name="z" type="float">z position 1</field>
     <field name="yaw" type="float">x position 2</field>
   </message>

   <message name="LOCAL_POSITION_SETPOINT" id="51">
     <description>Transmit the current local setpoint of the controller to other MAVs (collision avoidance) and to the GCS.</description>
     <field name="x" type="float">x position 1</field>
     <field name="y" type="float">y position 1</field>
     <field name="z" type="float">z position 1</field>
     <field name="yaw" type="float">x position 2</field>
   </message>

   <message name="ATTITUDE_CONTROLLER_OUTPUT" id="60">
     <description>The output of the attitude controller. This output is the control response the controller currently generates and the attitude the MAV would take if it is under control of the attitude controller. The primary use of this message is to check the response and signs of the controller before the actual flight.</description>
     <field name="enabled" type="uint8_t">1: enabled, 0: disabled</field>
     <field name="roll" type="int8_t">Attitude roll: -128: -100%, 127: +100%</field>
     <field name="pitch" type="int8_t">Attitude pitch: -128: -100%, 127: +100%</field>
     <field name="yaw" type="int8_t">Attitude yaw: -128: -100%, 127: +100%</field>
     <field name="thrust" type="int8_t">Attitude thrust: -128: -100%, 127: +100%</field>
   </message>

   <message name="POSITION_CONTROLLER_OUTPUT" id="61">
     <description>The output of the position controller. The primary use of this message is to check the response and signs of the controller before the actual flight.</description>
     <field name="enabled" type="uint8_t">1: enabled, 0: disabled</field>
     <field name="x" type="int8_t">Position x: -128: -100%, 127: +100%</field>
     <field name="y" type="int8_t">Position y: -128: -100%, 127: +100%</field>
     <field name="z" type="int8_t">Position z: -128: -100%, 127: +100%</field>
     <field name="yaw" type="int8_t">Position yaw: -128: -100%, 127: +100%</field>
   </message>
   
   <message name="POSITION_TARGET" id="63">
   <description>The goal position of the system. This position is the input to any navigation or path planning algorithm and does NOT represent the current controller setpoint.</description>
     <field name="x" type="float">x position</field>
     <field name="y" type="float">y position</field>
     <field name="z" type="float">z position</field>
     <field name="yaw" type="float">yaw orientation in radians, 0 = NORTH</field>
   </message>

   <message name="STATE_CORRECTION" id="64">
   <description>Corrects the systems state by adding an error correction term to the position and velocity, and by rotating the attitude by a correction angle.</description>
     <field name="xErr" type="float">x position error</field>
     <field name="yErr" type="float">y position error</field>
     <field name="zErr" type="float">z position error</field>
     <field name="rollErr" type="float">roll error (radians)</field>
     <field name="pitchErr" type="float">pitch error (radians)</field>
     <field name="yawErr" type="float">yaw error (radians)</field>
     <field name="vxErr" type="float">x velocity</field>
     <field name="vyErr" type="float">y velocity</field>
     <field name="vzErr" type="float">z velocity</field>
   </message>

   <message name="SET_ALTITUDE" id="65">
     <field name="target" type="uint8_t">The system setting the altitude</field>
     <field name="mode" type="uint32_t">The new altitude in meters</field>
   </message>

  <message name="REQUEST_DATA_STREAM" id="66">
     <field name="target_system" type="uint8_t">The target requested to send the message stream.</field>
     <field name="target_component" type="uint8_t">The target requested to send the message stream.</field>
     <field name="req_stream_id" type="uint8_t">The ID of the requested message type</field>
     <field name="req_message_rate" type="uint16_t">The requested interval between two messages of this type</field>
     <field name="start_stop" type="uint8_t">1 to start sending, 0 to stop sending.</field>
   </message>

   <message name="REQUEST_DYNAMIC_GYRO_CALIBRATION" id="67">
     <field name="target_system" type="uint8_t">The system which should auto-calibrate</field>
<field name="target_component" type="uint8_t">The system component which should auto-calibrate</field>
     <field name="mode" type="float">The current ground-truth rpm</field>
     <field name="axis" type="uint8_t">The axis to calibrate: 0 roll, 1 pitch, 2 yaw</field>
      <field name="time" type="uint16_t">The time to average over in ms</field>
   </message>

   <message name="REQUEST_STATIC_CALIBRATION" id="68">
     <field name="target_system" type="uint8_t">The system which should auto-calibrate</field>
<field name="target_component" type="uint8_t">The system component which should auto-calibrate</field>
      <field name="time" type="uint16_t">The time to average over in ms</field>
   </message>

   <message name="MANUAL_CONTROL" id="69">
     <field name="target" type="uint8_t">The system to be controlled</field>
     <field name="roll" type="float">roll</field>
     <field name="pitch" type="float">pitch</field>
     <field name="yaw" type="float">yaw</field>
     <field name="thrust" type="float">thrust</field>
     <field name="roll_manual" type="uint8_t">roll control enabled auto:0, manual:1</field>
     <field name="pitch_manual" type="uint8_t">pitch auto:0, manual:1</field>
     <field name="yaw_manual" type="uint8_t">yaw auto:0, manual:1</field>
     <field name="thrust_manual" type="uint8_t">thrust auto:0, manual:1</field>
   </message>

   
   <!-- MESSAGE IDs 80 - 250: Space for custom messages in individual projectname_messages.xml files -->

  <message name="STATUSTEXT" id= "254">
    <description>Status text message. These messages are printed in yellow in the COMM console of QGroundControl. WARNING: They consume quite some bandwidth, so use only for important status and error messages. If implemented wisely, these messages are buffered on the MCU and sent only at a limited rate (e.g. 10 Hz).</description>
    <field name="severity" type="uint8_t">Severity of status, 0 = info message, 255 = critical fault</field>
    <field name="text" type="array[50]">Status text message, without null termination character</field>
   </message>


<message name="DEBUG" id="255">
     <description>Send a debug value. The index is used to discriminate between values. These values show up in the plot of QGroundControl as DEBUG N.</description>
     <field name="ind"  type="uint8_t">index of debug variable</field>
     <field name="value"  type="float">DEBUG value</field>
   </message>

</messages>
</mavlink><|MERGE_RESOLUTION|>--- conflicted
+++ resolved
@@ -8,7 +8,7 @@
    </message>
  
    <message name="BOOT" id="1">
-    <description>The boot message indicates that a system is starting. The onboard software version allows to keep track of onboard soft/firmware revisions.</description>
+	<description>The boot message indicates that a system is starting. The onboard software version allows to keep track of onboard soft/firmware revisions.</description>
      <field name="version" type="uint32_t">The onboard software version</field>
    </message>
 
@@ -26,14 +26,14 @@
    </message>
 
    <message name="ACTION" id="10">
-    <description>An action message allows to execute a certain onboard action. These include liftoff, land, storing parameters too EEPROM, shutddown, etc. The action ids are defined in ENUM MAV_ACTION in mavlink/include/mavlink_types.h</description>
+	<description>An action message allows to execute a certain onboard action. These include liftoff, land, storing parameters too EEPROM, shutddown, etc. The action ids are defined in ENUM MAV_ACTION in mavlink/include/mavlink_types.h</description>
      <field name="target" type="uint8_t">The system executing the action</field>
      <field name="target_component" type="uint8_t">The component executing the action</field>
      <field name="action" type="uint8_t">The action id</field>
    </message>
 
    <message name="ACTION_ACK" id="62">
-    <description>This message acknowledges an action. IMPORTANT: The acknowledgement can be also negative, e.g. the MAV rejects a reset message because it is in-flight. The action ids are defined in ENUM MAV_ACTION in mavlink/include/mavlink_types.h</description>
+	<description>This message acknowledges an action. IMPORTANT: The acknowledgement can be also negative, e.g. the MAV rejects a reset message because it is in-flight. The action ids are defined in ENUM MAV_ACTION in mavlink/include/mavlink_types.h</description>
      <field name="action" type="uint8_t">The action id</field>
      <field name="result" type="uint8_t">0: Action DENIED, 1: Action executed</field>
    </message>
@@ -86,15 +86,9 @@
      <field name="xacc"  type="int16_t">X acceleration (mg raw)</field>
      <field name="yacc"  type="int16_t">Y acceleration (mg raw)</field>
      <field name="zacc"  type="int16_t">Z acceleration (mg raw)</field>
-<<<<<<< HEAD
-     <field name="xgyro" type="int16_t">Angular speed around X axis (adc units)</field>
-     <field name="ygyro" type="int16_t">Angular speed around Y axis (adc units)</field>
-     <field name="zgyro" type="int16_t">Angular speed around Z axis (adc units)</field>
-=======
      <field name="xgyro" type="int16_t">Angular speed around X axis (millirad /sec)</field>
      <field name="ygyro" type="int16_t">Angular speed around Y axis (millirad /sec)</field>
      <field name="zgyro" type="int16_t">Angular speed around Z axis (millirad /sec)</field>
->>>>>>> 134bad6d
      <field name="xmag"  type="int16_t">X Magnetic field (milli tesla)</field>
      <field name="ymag"  type="int16_t">Y Magnetic field (milli tesla)</field>
      <field name="zmag"  type="int16_t">Z Magnetic field (milli tesla)</field>
@@ -345,7 +339,7 @@
      <field name="z" type="float">z position</field>
      <field name="yaw" type="float">yaw orientation in radians, 0 = NORTH</field>
    </message>
-
+   
    <message name="STATE_CORRECTION" id="64">
    <description>Corrects the systems state by adding an error correction term to the position and velocity, and by rotating the attitude by a correction angle.</description>
      <field name="xErr" type="float">x position error</field>
